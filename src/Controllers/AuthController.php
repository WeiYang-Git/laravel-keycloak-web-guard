--- conflicted
+++ resolved
@@ -2,11 +2,8 @@
 
 namespace Vizir\KeycloakWebGuard\Controllers;
 
-<<<<<<< HEAD
 use Illuminate\Auth\Events\Logout;
-=======
 use Illuminate\Http\RedirectResponse;
->>>>>>> 91078704
 use Illuminate\Http\Request;
 use Illuminate\Routing\Controller;
 use Illuminate\Support\Facades\Auth;
@@ -37,7 +34,9 @@
     {
         $url = KeycloakWeb::getLogoutUrl();
         KeycloakWeb::forgetToken();
+      
         event(new Logout(Auth::getDefaultDriver(), Auth()->user()));
+      
         return redirect($url);
     }
 
